<<<<<<< HEAD
EIOT.Energy EMS Dev Kit - ESP32S3 N16R8 DEV KIT C1

ESP32S3 peripheral module Arduino framework examples:
 1. RS-485 MODBUS RTU
 2. CANBUS V2.0
 3. Buttons (voltage divider array on analog GPIO)

Installation:
 1. install VSCode and PlatformIO VSCode extension
 2. clone this repository
 3. open the repository folder in vscode as a PlatformIO project (PlatformIO->Open Project)
 4. allow dependencies to download - SET ENVIRONMENT TO ESP32S3 N16R8 DEV KIT C
 5. build and flash

Port Labs April 22-23 workshop code challenges:  
LANE A/ meaningful to behind-the-meter Sunspec self-cert readiness of Modbus/Canbus IWF hubcore functions:
1. Sunspec BESS Gridtie Battery Modbus register support
2. Sunspec Gridtie Inverter Modbus register support
3. Sunspec Gridtie Solar Controller Modbus register support
4. Sol-Ark Modbus lan side R/W transcoder plugin to Sunspec Inverter Modbus formats - subset iterations testable to Sunspec self cert tool
5. BYO favorite BMS, Inverter, Solar/Wind controller modbus RTU plugin
BUILDING STU/MTU addons
6. BehindTheMeter OPENAMI 2way monitor and control PUB/SUB topic structure framework  
7. BYO "PLUG-IN SOLAR" DEVICE plugin
8. BYO SINGLE PHASE AC Energy Meter plugin
9. BYO SPLIT PHASE AC Energy Meter plugin
10. BYO THREE PHASE AC Energy Meter plugin
11. BYO VFD Modbus RTU plugin
12. BYO Energy Iot thing plugin
13. BYO Z-wave Plus Iot device interop plugin
14. Suggestions?  Other Building Iot Systems interworking endpoint devices & Hubs

LANE B/ Front-of-meter IEEE ISV StreetPoleEMS meaningful integrations:
1. FrontOfTheMeter OPENAMI 2way monitor and control PUB/SUB topic structure framework
2. STREETPOLEEMS MESH distributed Intelligence Pub/Sub intra-networking
3. FLEXMEASURES layering export into ESP32S3
4. EMS MESH networking to N:1 StreetPole Linux Aggregator distributed AI Energy Policy Decision Point (OPENEMS Edge, Pandas timeseries Analytics, EnergyNet 
5. IVY Metering Bidirectional AC/DC powerflow RCD and RVD detection device plugin
6. Donsun DLMS/STS prepaid meter plugin iterations
3. Donsun postpaid meter plugin iterations
6. IVY Metering AC/DC meter prepaid/postpaid plugin iterations (DLMS/STS)
7. BYO SINGLE PHASE AC Energy Meter plugin
8. BYO SPLIT PHASE AC Energy Meter plugin
9. BYO THREE PHASE AC Energy Meter plugin
8. BYO Bidirectional AC/DC powerflow RCD and RVD leakage detection device plugin
10. BYO EVSE PHASE AC Charge/Discharge controller plugin (ETEK Electric EKEPC2) 
11. BYO EVSE PHASE DC Charge/Discharge controller plugin
12. BYO VFD Modbus RTU plugin
13. BYO Energy Iot thing plugin
14. ENACCESS OPEN SMART METER subset libs integration for support of Paygo Dongle prepaid and postpaid meter
15. OPENPLC subset libs integration - specifically of interest are 2 functions
 i) IFTTT Rules engine - option to pass thru rules filter during 
   a) OPENAMI periodic publishes, 
   b) when subscribed  command and control  is received from wan
   c) local event threshold is triggered
 ii) support for legacy Modbus PLC endpoint nodes
16. 18650 optional holdover battery backup of EMS - store restorable "warm" timestamped states/events  into flash
17. RTC clock - sleep and deep sleep of peripherals and/or ESP32S3
    
Networking LAN/WAN extended radio module WWAN/WAN/LAN:
19. ETHERNET MAC/PHY wan/lan dual port 
20. BLE mesh as LAN
21. G3 ALLIANCE RF+PLC MAC/PHY module support as WAN/LAN mesh networking
22. LR BLE mesh as WAN
23. LORA Meshtastic as LAN
24. LORA Meshtastic as WAN
25. LORAWAN as WAN
26. LTE CATM1 global SIM/eSIM MAC/PHY radio module
27. Starlink MAC/PHY WWAN radio module/device 


    Suggestions?  Other Building Iot Systems interworking endpoint devices & Hubs
    Smartphone IT administrator mated app - secure authenticated on-demand BLE/WiFi OA&M and OTA API

=======
# EIOT.Energy EMS Dev Kit

## Overview
A development kit based on the ESP32S3 N16R8 DEV KIT C1 for energy management systems (EMS) with support for various communication protocols and peripherals.

## Features
This development kit supports multiple peripherals using the Arduino framework:
- RS-485 MODBUS RTU communication
- CANBUS V2.0 interface
- Input buttons (using voltage divider array on analog GPIO)

## Hardware Overview

### Core Specifications
- **Processor:** Xtensa® dual-core 32-bit LX7 microprocessor, up to 240 MHz
- **Memory:** 16MB Flash + 8MB PSRAM (N16R8 variant)
- **Connectivity:** Wi-Fi 802.11 b/g/n and Bluetooth 5 (LE)
- **USB:** USB OTG interface with Type-C connector
- **GPIO:** 45 programmable GPIO pins
- **Dimensions:** 51mm x 25.5mm x 10mm
- **Operating Voltage:** 3.3V
- **Datasheet:** [ESP32S3 Technical Reference Manual](https://www.espressif.com/sites/default/files/documentation/esp32-s3_technical_reference_manual_en.pdf)
- **Development Board Datasheet:** [ESP32S3-DevKitC-1 Datasheet](https://docs.espressif.com/projects/esp-dev-kits/en/latest/esp32s3/esp32-s3-devkitc-1/index.html)

### xx Breakout RS-485 MODBUS RTU Module
- Industry-standard RS-485 interface for MODBUS RTU communication
- Built-in transceiver with automatic direction control
- 3-pin screw terminal for easy connection (A, B, GND)
- Supports baud rates up to 115200 bps
- **Operating voltage:** 5V (level-shifted from ESP32-S3 at 3.3V)
- **Module Datasheet:** RS-485 Transceiver Datasheet

### MCP2515 Breakout - CANBUS V2.0 Interface
- CAN 2.0B compliant controller and transceiver
- Supports standard (11-bit) and extended (29-bit) identifiers
- Maximum bitrate: 1 Mbit/s
- Screw terminals for CANH and CANL connections
- Integrated termination resistors (jumper selectable)
- **Controller Datasheet:** [MCP2515 CAN Controller](https://ww1.microchip.com/downloads/en/DeviceDoc/MCP2515-Stand-Alone-CAN-Controller-with-SPI-20001801J.pdf)
- **Transceiver Datasheet:** [TJA1051 CAN Transceiver](https://www.nxp.com/docs/en/data-sheet/TJA1051.pdf)

### Additional Communication Options
- **Ethernet:** 10/100 Mbps Ethernet with RJ45 connector (optional module)
- **BLE/BLE Mesh:** Utilizing ESP32S3's built-in Bluetooth capabilities

### Input/Output Capabilities
- **Button Array Interface:** Analog input with voltage divider network
- **Display:** Optional 2.4" TFT display (SPI interface)
- **Expansion Headers:** Breakout area is avaible on the perfboard to allow for use of the remaining GPIO pins
- **Relay:** Single 1A SSR (Solid State Relay) for AC Mains control

### Power Supply Options
- **USB Power:** 5V via USB Type-C connector
- **DC Power:** 5VDC via screw terminals to on board, connects directly to 5VIN of ESP32 (5V input MAX).
- **AC Power:** ⚠️ 120VAC input via screw terminals on board to power supply. 

### ⚠️ WARNING: AC Power Safety
### DANGER - RISK OF ELECTRIC SHOCK, SERIOUS INJURY OR DEATH
This development kit includes a connection for AC power input. When working with AC power (especially 120V/240V mains voltage):

- **Professional Installation Required:** All AC power connections MUST be installed by a qualified electrician in accordance with local electrical codes and regulations.
- **Enclosure Mandatory:** When used with AC power connections, the device MUST be mounted in an appropriate, non-conductive enclosure with restricted access.
- **Safety Precautions:**
- ALWAYS disconnect AC power before making any changes to the wiring
- NEVER touch any AC terminals or components when power is connected
- Ensure proper grounding of all components
- Install appropriate circuit protection (fuses, breakers)
- Keep AC and DC/logic circuits strictly separate
**Not UL/CE Certified for AC Applications:** This development kit by itself is NOT certified for direct connection to AC mains.

**⚠️ Failure to follow these safety guidelines could result in severe electrical shock, fire, serious injury, or death. ⚠️**

### Physical Specifications
- PCB Dimensions: 100mm x 75mm (main board)
- Mounting: 4x M3 mounting holes (3.2mm diameter)

## Installation Guide
### Prerequisites
- A computer with internet connection
- ESP32S3 N16R8 DEV KIT C1 hardware
- USB-C cable for connecting the development board to your computer

### Step 1: Install Visual Studio Code
1. Download Visual Studio Code from https://code.visualstudio.com/
2. Follow the installation instructions for your operating system:
  - **Windows:** Run the installer and follow the prompts
  - **macOS:** Drag the application to your Applications folder

### Step 2: Install PlatformIO Extension

1. Open VSCode
2. Click on the Extensions icon in the left sidebar (or press Ctrl+Shift+X)
3. Search for "PlatformIO IDE"
4. Click "Install" on the PlatformIO IDE extension
5. Wait for the installation to complete (this may take a few minutes)
6. Restart VSCode when prompted

### Step 3: Clone the Repository
1. Open a terminal/command prompt
2. Navigate to the directory where you want to store the project
3. Clone the repository using git:
4. `git clone https://github.com/nesl-admin/ems-dev.git`

### Step 4: Open the Project in VSCode
1. In VSCode, click on the PlatformIO icon in the left sidebar
2. Select "Open Project" from the PlatformIO home screen
3. Navigate to the cloned repository folder and select it
4. Wait for VSCode to load the project and initialize PlatformIO

### Step 5: Configure the Project
1. Wait for PlatformIO to download all required dependencies (libraries)
  **IMPORTANT:** Set the environment to ESP32S3 N16R8 DEV KIT C
  - Open the platformio.ini file in the project root
  - Make sure the environment section contains [env:esp32s3_n16r8] or similar
  - If not, add or modify the environment section to match the ESP32S3 N16R8 DEV KIT C

### Step 6: Build and Flash the Firmware
1. Connect your ESP32S3 DEV KIT to your computer via USB-C
2. In VSCode, click on the PlatformIO icon in the left sidebar
3. Select "Project Tasks" from the menu
4. Under "General", click "Build" to compile the project
5. After successful build, click "Upload" to flash the firmware to your device
6. Monitor the progress in the terminal window at the bottom of VSCode

### Troubleshooting

- If you encounter upload errors, ensure that:
  - The correct USB port is selected (can be changed in platformio.ini)
  - You have proper USB drivers installed for your development board
  - Your board is in bootloader mode (if required)
- Check the PlatformIO documentation for additional help: https://docs.platformio.org/

## Development Tracks

### Lane A: Behind-the-Meter Sunspec Integration
These challenges focus on Sunspec self-certification readiness for Modbus/Canbus IWF hubcore functions:

#### Sunspec Protocol Support
- Sunspec BESS Gridtie Battery Modbus register support
- Sunspec Gridtie Inverter Modbus register support
- Sunspec Gridtie Solar Controller Modbus register support

#### Integration Plugins
- Sol-Ark Modbus LAN side R/W transcoder (converts to Sunspec Inverter Modbus formats)
- Custom BMS, Inverter, Solar/Wind controller Modbus RTU plugins
- Behind-the-Meter OPENAMI bidirectional monitor and control PUB/SUB framework
- "Plug-in Solar" device plugin
- AC Energy Meter plugins (Single Phase, Split Phase, Three Phase)
- VFD Modbus RTU plugin
- Energy IoT device plugin
- Z-wave Plus IoT device interoperability plugin

### Lane B: Front-of-Meter IEEE ISV StreetPoleEMS Integrations

#### Framework & Networking
- Front-of-Meter OPENAMI bidirectional monitor and control PUB/SUB framework
- StreetPoleEMS MESH distributed intelligence Pub/Sub networking
- FLEXMEASURES layering export for ESP32S3
- EMS MESH networking to N:1 StreetPole Linux Aggregator with distributed AI Energy Policy

#### Metering Plugins
- IVY Metering Bidirectional AC/DC powerflow RCD and RVD detection
- Donsun DLMS/STS prepaid meter integration
- Donsun postpaid meter integration
- IVY Metering AC/DC meter prepaid/postpaid integration (DLMS/STS)
- AC Energy Meter plugins (Single Phase, Split Phase, Three Phase)
- Bidirectional AC/DC powerflow RCD and RVD leakage detection
- EVSE AC/DC Charge/Discharge controller plugins
- VFD Modbus RTU plugin
- Energy IoT device plugin

#### Additional Integrations
- ENACCESS OPEN SMART METER libraries for Paygo Dongle support
- OPENPLC integration with IFTTT Rules engine and Modbus PLC endpoint support
- 18650 battery backup with state persistence to flash memory
- RTC clock with sleep and deep sleep power management

### Extended Networking Capabilities
- Ethernet MAC/PHY WAN/LAN dual port
- BLE mesh LAN networking
- G3 ALLIANCE RF+PLC MAC/PHY module for WAN/LAN mesh networking
- LR BLE mesh WAN networking
- LORA Meshtastic LAN/WAN networking
- LORAWAN WAN connectivity
- LTE CATM1 global SIM/eSIM radio module
- Starlink MAC/PHY WWAN radio module integration

## Port Labs Workshop (April 22-23)
The code challenges listed above will be covered during the Port Labs workshop. Participants can choose challenges from either Lane A or Lane B based on their interests and requirements.

## Contributing
Feel free to suggest additional integration ideas via a pull request or contribute to existing challenges.
>>>>>>> ed839223
<|MERGE_RESOLUTION|>--- conflicted
+++ resolved
@@ -1,79 +1,3 @@
-<<<<<<< HEAD
-EIOT.Energy EMS Dev Kit - ESP32S3 N16R8 DEV KIT C1
-
-ESP32S3 peripheral module Arduino framework examples:
- 1. RS-485 MODBUS RTU
- 2. CANBUS V2.0
- 3. Buttons (voltage divider array on analog GPIO)
-
-Installation:
- 1. install VSCode and PlatformIO VSCode extension
- 2. clone this repository
- 3. open the repository folder in vscode as a PlatformIO project (PlatformIO->Open Project)
- 4. allow dependencies to download - SET ENVIRONMENT TO ESP32S3 N16R8 DEV KIT C
- 5. build and flash
-
-Port Labs April 22-23 workshop code challenges:  
-LANE A/ meaningful to behind-the-meter Sunspec self-cert readiness of Modbus/Canbus IWF hubcore functions:
-1. Sunspec BESS Gridtie Battery Modbus register support
-2. Sunspec Gridtie Inverter Modbus register support
-3. Sunspec Gridtie Solar Controller Modbus register support
-4. Sol-Ark Modbus lan side R/W transcoder plugin to Sunspec Inverter Modbus formats - subset iterations testable to Sunspec self cert tool
-5. BYO favorite BMS, Inverter, Solar/Wind controller modbus RTU plugin
-BUILDING STU/MTU addons
-6. BehindTheMeter OPENAMI 2way monitor and control PUB/SUB topic structure framework  
-7. BYO "PLUG-IN SOLAR" DEVICE plugin
-8. BYO SINGLE PHASE AC Energy Meter plugin
-9. BYO SPLIT PHASE AC Energy Meter plugin
-10. BYO THREE PHASE AC Energy Meter plugin
-11. BYO VFD Modbus RTU plugin
-12. BYO Energy Iot thing plugin
-13. BYO Z-wave Plus Iot device interop plugin
-14. Suggestions?  Other Building Iot Systems interworking endpoint devices & Hubs
-
-LANE B/ Front-of-meter IEEE ISV StreetPoleEMS meaningful integrations:
-1. FrontOfTheMeter OPENAMI 2way monitor and control PUB/SUB topic structure framework
-2. STREETPOLEEMS MESH distributed Intelligence Pub/Sub intra-networking
-3. FLEXMEASURES layering export into ESP32S3
-4. EMS MESH networking to N:1 StreetPole Linux Aggregator distributed AI Energy Policy Decision Point (OPENEMS Edge, Pandas timeseries Analytics, EnergyNet 
-5. IVY Metering Bidirectional AC/DC powerflow RCD and RVD detection device plugin
-6. Donsun DLMS/STS prepaid meter plugin iterations
-3. Donsun postpaid meter plugin iterations
-6. IVY Metering AC/DC meter prepaid/postpaid plugin iterations (DLMS/STS)
-7. BYO SINGLE PHASE AC Energy Meter plugin
-8. BYO SPLIT PHASE AC Energy Meter plugin
-9. BYO THREE PHASE AC Energy Meter plugin
-8. BYO Bidirectional AC/DC powerflow RCD and RVD leakage detection device plugin
-10. BYO EVSE PHASE AC Charge/Discharge controller plugin (ETEK Electric EKEPC2) 
-11. BYO EVSE PHASE DC Charge/Discharge controller plugin
-12. BYO VFD Modbus RTU plugin
-13. BYO Energy Iot thing plugin
-14. ENACCESS OPEN SMART METER subset libs integration for support of Paygo Dongle prepaid and postpaid meter
-15. OPENPLC subset libs integration - specifically of interest are 2 functions
- i) IFTTT Rules engine - option to pass thru rules filter during 
-   a) OPENAMI periodic publishes, 
-   b) when subscribed  command and control  is received from wan
-   c) local event threshold is triggered
- ii) support for legacy Modbus PLC endpoint nodes
-16. 18650 optional holdover battery backup of EMS - store restorable "warm" timestamped states/events  into flash
-17. RTC clock - sleep and deep sleep of peripherals and/or ESP32S3
-    
-Networking LAN/WAN extended radio module WWAN/WAN/LAN:
-19. ETHERNET MAC/PHY wan/lan dual port 
-20. BLE mesh as LAN
-21. G3 ALLIANCE RF+PLC MAC/PHY module support as WAN/LAN mesh networking
-22. LR BLE mesh as WAN
-23. LORA Meshtastic as LAN
-24. LORA Meshtastic as WAN
-25. LORAWAN as WAN
-26. LTE CATM1 global SIM/eSIM MAC/PHY radio module
-27. Starlink MAC/PHY WWAN radio module/device 
-
-
-    Suggestions?  Other Building Iot Systems interworking endpoint devices & Hubs
-    Smartphone IT administrator mated app - secure authenticated on-demand BLE/WiFi OA&M and OTA API
-
-=======
 # EIOT.Energy EMS Dev Kit
 
 ## Overview
@@ -265,5 +189,4 @@
 The code challenges listed above will be covered during the Port Labs workshop. Participants can choose challenges from either Lane A or Lane B based on their interests and requirements.
 
 ## Contributing
-Feel free to suggest additional integration ideas via a pull request or contribute to existing challenges.
->>>>>>> ed839223
+Feel free to suggest additional integration ideas via a pull request or contribute to existing challenges.