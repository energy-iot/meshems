--- conflicted
+++ resolved
@@ -73,11 +73,7 @@
 **⚠️ Failure to follow these safety guidelines could result in severe electrical shock, fire, serious injury, or death. ⚠️**
 
 ### Physical Specifications
-<<<<<<< HEAD
 - PCB Dimensions: 150mm x 90mm (main board) includes DIY peripherals expansion area 50mm x 40mm
-=======
-- PCB Dimensions: 150mm x 90mm (main board)
->>>>>>> 83f828c9
 - Mounting: 4x M3 mounting holes (3.2mm diameter)
 - 50mm x 40mm spare PCB room for BYO periperals, sd card, Ethernet, G3 Alliance dual mac/phy, Lora Meshtastic, etc
 
