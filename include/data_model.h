--- conflicted
+++ resolved
@@ -11,7 +11,6 @@
 extern uint16_t holdingRegisters[MODUBS_NUM_HOLDING_REGISTERS];
 extern uint16_t inputRegisters[MODBUS_NUM_INPUT_REGISTERS];
 
-<<<<<<< HEAD
 // Struct for current, voltage, and power factor
 //EMS as a 3 phase subpanel with N  meters and x meters per phase SO has multiple dimensions of powerdata to totalize and publish
 // 1. all 3 phases totalized powerdata usage per StreetPoleSubpanel
@@ -37,7 +36,6 @@
 };
 
 extern PowerData last_reading;
-=======
 // Current history data structure for timeline graph
 typedef struct {
     float values[CURRENT_HISTORY_SIZE];  // Circular buffer for current values
@@ -50,5 +48,4 @@
 extern CurrentHistory currentHistory;
 
 // Function to add a new current reading to the history buffer
-void addCurrentReading(float value);
->>>>>>> 17e1e0af
+void addCurrentReading(float value);