--- conflicted
+++ resolved
@@ -2,21 +2,17 @@
 #include <Arduino.h>
 
 #define MAX_DEVICE_ID_CHARS   32
-<<<<<<< HEAD
+#define DEVICE_ID_PREFIX      "NESLEMS_"
 #define DEVICE_ID_PREFIX      "StreetPoleEMS_"
 
+#define MQTT_TOPIC              "nesl"
+#define MQTT_PUBLISH_INTERVAL   60000
+#define MQTT_SERVER             "public.cloud.shiftr.io" //"test.mosquitto.org"
 #define MQTT_TOPIC              "openami" // "openami/StreetPoleEMS_<EMSid>"
 //#define MQTT_TOPIC              "nesl"
 #define MQTT_PUBLISH_INTERVAL   30000
 #define MQTT_SERVER             "public.cloud.shiftr.io" 
 //#define MQTT_SERVER             "test.mosquitto.org"
-=======
-#define DEVICE_ID_PREFIX      "NESLEMS_"
-
-#define MQTT_TOPIC              "nesl"
-#define MQTT_PUBLISH_INTERVAL   60000
-#define MQTT_SERVER             "public.cloud.shiftr.io" //"test.mosquitto.org"
->>>>>>> 17e1e0af
 #define MQTT_USER               "public"
 #define MQTT_PW                 "public"
 
