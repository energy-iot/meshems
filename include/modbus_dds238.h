--- conflicted
+++ resolved
@@ -30,9 +30,6 @@
             rMETADATA = 0x15          // 1-247 (high byte), 1-16 (low byte)
         };
 
-<<<<<<< HEAD
-        PowerData poll(); //return num polled
-=======
         // Struct for current, voltage, and power factor
         struct PowerData {
             unsigned long timestamp_last_report = 0;
@@ -50,7 +47,6 @@
 
         uint8_t poll();
         PowerData last_reading;
->>>>>>> 17e1e0af
 
         float getTotalEnergy();
         float getExportEnergy();
