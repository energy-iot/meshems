/*
   -------------------------------------------------------------------
   EmonESP Serial to Emoncms gateway
   -------------------------------------------------------------------
   Adaptation of Chris Howells OpenEVSE ESP Wifi
   by Trystan Lea, Glyn Hudson, OpenEnergyMonitor

   Modified to use with the CircuitSetup.us Split Phase Energy Meter by jdeglavina
   Modified to use with EMS Workshop by dmendonca
   Modified to use with openami over mqtt by galgie - flexible topic and subtopic reporting of 
        front-of-the-meter StreetPoleEMS and behind-the-meter MDU Building multiEV charge/discharge subpanels
        generate, store, consume, transform, transport actionable edge telemetry for use by both 
        distributed GroupLead EMS  and LVfeeder Lead EMS policy decision serving services.

   All adaptation GNU General Public License as below.

   -------------------------------------------------------------------

   This file is part of OpenEnergyMonitor.org project.
   EmonESP is free software; you can redistribute it and/or modify
   it under the terms of the GNU General Public License as published by
   the Free Software Foundation; either version 3, or (at your option)
   any later version.
   EmonESP is distributed in the hope that it will be useful,
   but WITHOUT ANY WARRANTY; without even the implied warranty of
   MERCHANTABILITY or FITNESS FOR A PARTICULAR PURPOSE.  See the
   GNU General Public License for more details.
   You should have received a copy of the GNU General Public License
   along with EmonESP; see the file COPYING.  If not, write to the
   Free Software Foundation, Inc., 59 Temple Place - Suite 330,
   Boston, MA 02111-1307, USA.

Behind the meter Use cases:
    MDU BUILDINg MULTI TENANT BUSS mains LeadEMS publishes Mains to Wan cloud and to Building Lan as mqtt energy status source of truth. 
    other building subsystem EMS subpanels keep their subsystems in profile of Group Lead EMS distributing energy asset transfer policy
    schedules to the various building enrgy subsystems. At site install/staging time the EMS publish to each other on a well known mqtt discovery channel
    UPnP like  discovery of Building edges check-in with Mains lead EMS to receive each of their policy schedule bulk and periodically iterated updates

Front of the Meter Use Case
   IEEE ISV StreetPoleEMS multi tenant bidirectional energy asset transfer Policy Enforcer Edge at the Smartened Village StreetPole. S\Each StreetPoleENS communicates with distributed GroupLead EMS policy serving Java Linux Nodes.
   Thes lead Java Linux nodes receive periodic usage telemetry from l\discoverred StreetPoleEMS edges and from front of meter and behind the meter DERs
   that periodically advertise their capabilities and name plate and present utilized capacities - key dimensions of DERs capabilities are  geneerate, transform, store and consume. 
   THe multiple streetpoleems edges  on a shared LVfeeder also has a single (and backup) declared "LVfeeder Lead EMS" that keeps a totalizer data maodel source of truth of the LVfeeder 
   energy transport nameplate capacity and present capacity sharing this over mqtt on a well known  published/discovered mqtt too the GroupLead policcy serving EMS ( Java Linix multicore node. 
   The Java Linux multicore GroupLead EMS policy serving nodes are independant decision makers for one or more designated or learned LVFeeders that it serves the generate, store, transform, and consume time-of-day policies to 

TODO - soon is to breakup this mqtt client as its taking on mqtt higher level separated roles for a designated LVFeeder LeadEMS vs a regular policy enforcing building
   or streetpoleEMS edge of a building energy subsystem specifc policy enforcer or streetpoleEMS LVfeeder EMS policy enforcer role at multitenant subpanel
TODO perhaps can decouple the higher level topics telemetry formating of the key "openami" schema framework separate from the basic emchanical operation of 
establishing and encode and decode json documents and mqtt operations of a 2way mqtt monitor and control plane framework. key openami subtopics
   o  EMS-3phase energy reports actionable telemetry
   o  EMS-harmonics energy actionable telemetry
   o  EMS- leakage energy actioanable telemetry
   o  per tenant meter single phase energy reports with localized leakage actionable telemetry
   o  EMS meaningful stats - actionable OAM learning  telemetry
   o  Tenant per meter stats - for example time stats in active operational edge DER  roles of generate, store, consume, transform
   add ability to add or remove openami subtopics based on the subpanel SKU and onbaord addressable 
   edge sensors (meters, leakage RCM) and actuators (normally closed and normally open designated contactors).
   
   IN a energy equity village and villager  empowerment business model its important to keep a lean well defined 2way mqtt measure and comman and control
   "potential" operations of the edge tenant or streetpole site edge ability to perform in all 4 or 5 modes of addressable 
   session oriented energy asset transfer policy measureable and enforceable energy categories of:
   o consume
   o generate
   o store
   o transform
   o transport

   Ideally each meter should have stats published of its powerflow managed energy asset transfer individual sessions performing as a 
   generate(export), store, consume(import), transform (AC-DC voltage coupled form, voltage level conversion),  transport (as a LVFeeder Lead EMS operational role) managed energy servcice entities  
  */

#include "mqtt_client.h"
#include <TimeLib.h>
#include <WiFiMulti.h>
#include <data_model.h>
#include <config.h>
#include <ArduinoJson.h>
#include <modbus_master.h>
#include <sunspec_model_213.h>            // TODO breaks up into base and harmonics separated subtopics for openami
#include <sunspec_model_213_base.h>       // stays true to Sunspec base 213 data model schema
#include <sunspec_model_213_harmonics.h>  // TODO confirm if there is a harmonics report for Sunspec model and adapt or change to be flexible
#include <leakage_model_ivy41a.h>         // these are actioanble leakage sensor measurements based on Type B leakage
//#include "modbus_devices.h"             // added by Kevin - future use
#include "data_model.h"
#define ENABLE_DEBUG_MQTT = 1

WiFiClient transportClient;                 // the network client for MQTT (also works with EthernetLarge)
PubSubClient mqttclient(transportClient);   // the MQTT client

// TODO is to allow build time control bools here to enable openami schema subtopics to be included or not based on a subpanel model - TBD

unsigned long mqtt_interval_ts = 0;
static char mqtt_data[128] = "";
static int mqtt_connection_error_count = 0;
String topic_device;          // StreetPoleEMS globally unique device topic (publish/subscribe under here)
String topic_cmd;             // command topic (for 'southbound' commands)

// Function prototype for mqtt_publish_json
void mqtt_publish_json(const char* subtopic, const JsonDocument* payload);

void generateTopics() {
  //the top-level device topic string, eg: OPENAMI_<streetpoleEMSid>
  topic_device = MQTT_TOPIC;
  topic_device.concat("/");
  topic_device.concat(getDeviceID());
  topic_device.concat("/");

  //the command topic we subscribe to, eg: OPENAMI_ECAE3D98/cmd
  
  topic_cmd = topic_device;
  topic_cmd.concat("cmd");
}

// -------------------------------------------------------------------
// MQTT Connect
// Called only when MQTT server field is populated
// -------------------------------------------------------------------
boolean mqtt_connect()
{
  Serial.printf("MQTT Connecting...timeout in:%d\r\n", transportClient.getTimeout());
<<<<<<< HEAD
  // todo ENABLE_DEBUG_MQTT=1;
=======
  // allow for 1883 or 8883 encrypted telemetry and command and control
>>>>>>> 4da2c3ec
  if (transportClient.connect(MQTT_SERVER, 1883) != 1) //8883 for TLS
  {
     Serial.println("MQTT connect timeout.");
     // todo ENABLE_DEBUG_MQTT=0;
     return (0);
  }

  //transportClient.setTimeout(60);//(MQTT_TIMEOUT);
  mqttclient.setSocketTimeout(6);//MQTT_TIMEOUT);
  mqttclient.setBufferSize(MAX_DATA_LEN + 200);
  mqttclient.setKeepAlive(180);

  if (strcmp(MQTT_USER, "") == 0) {
    //allows for anonymous connection
    mqttclient.connect(getDeviceID()); // Attempt to connect
  } else {
    mqttclient.connect(getDeviceID(), MQTT_USER, MQTT_PW); // Attempt to connect
  }

  if (mqttclient.state() == 0) {
    Serial.printf("MQTT connected: %s\r\n", MQTT_SERVER);
    
    //subscribe to command topic
    if (!mqttclient.subscribe(topic_cmd.c_str())) {
      delay(250);
      if (!mqttclient.subscribe(topic_cmd.c_str())) {
        delay(500);
        if (!mqttclient.subscribe(topic_cmd.c_str())) {
          Serial.printf("MQTT: FAILED TO SUBSCRIBE TO COMMAND TOPIC: %s\r\n", topic_cmd.c_str());
          return false;
        }
      }
    }
    Serial.printf("MQTT: SUBSCRIBED TO COMMAND TOPIC: %s\r\n", topic_cmd.c_str());
    //  mqttclient.publish(getDeviceTopic().c_str(), "connected"); // Once connected, publish an announcement..
  } else {
    Serial.println("MQTT failed: ");
    Serial.println(mqttclient.state());
    return (0);
  }
  return (1);
}

<<<<<<< HEAD
void mqtt_publish_StreetPoleEMS(String EMSId, const PowerData& meterData) {
=======
void mqtt_publish_StreetPoleEMS(String EMSId, const PowerData& meterData) {  // TODO pass EMSdata structured model
>>>>>>> 4da2c3ec
  SunSpecModel213 sunSpecData;
  // TODO publish Model 213 here
  // For now assume phase A. This can be extended to put the meter readings in the
  // correct phase using configuration data about which meter is on which phase.
  sunSpecData.PhVphA = meterData.voltage;
  sunSpecData.AphA = meterData.current;
  sunSpecData.WphA = meterData.active_power * 1000;
  sunSpecData.TotWhImport = meterData.import_energy * 1000;
  sunSpecData.TotWhExport = meterData.export_energy * 1000;
  sunSpecData.Hz = meterData.frequency;
  sunSpecData.PFphA = meterData.power_factor;
  sunSpecData.VarphA = meterData.reactive_power * 1000;

  long timestamp = meterData.timestamp_last_report;
  String topicBuf = "subpanel_3Ph";
  // String topicBuf = EMSId;

  JsonDocument jsonDoc;
  sunSpecData.toJson(jsonDoc);
  jsonDoc["timestamp"] = timestamp;

  mqtt_publish_json(topicBuf.c_str(), &jsonDoc);
}

void mqtt_publish_Meter(String meterId, const PowerData& meterData) { 
  SunSpecModel213 sunSpecData;
  // TODO publish Model 11 here
  // For now assume phase A. This can be extended to put the meter readings in the
  // correct phase using configuration data about which meter is on which phase.
  sunSpecData.PhVphA = meterData.voltage;
  sunSpecData.AphA = meterData.current;
  sunSpecData.WphA = meterData.active_power * 1000;
  sunSpecData.TotWhImport = meterData.import_energy * 1000;
  sunSpecData.TotWhExport = meterData.export_energy * 1000;
  sunSpecData.Hz = meterData.frequency;
  sunSpecData.PFphA = meterData.power_factor;
  sunSpecData.VarphA = meterData.reactive_power * 1000;

  long timestamp = meterData.timestamp_last_report;
  String topicBuf = "meter_";
  topicBuf.concat(meterId);

  JsonDocument jsonDoc;
  sunSpecData.toJson(jsonDoc);
  jsonDoc["timestamp"] = timestamp;

  mqtt_publish_json(topicBuf.c_str(), &jsonDoc);
}

void mqtt_publish_Harmonics(const SunSpecModel213Harmonics& harmonicsData, long timestamp) { // TODO pass EMSdata structured model
  String topicBuf = "harmonics"; // Subtopic under the device topic

  JsonDocument jsonDoc;
  harmonicsData.toJson(jsonDoc);  // This assumes you have a method toJson() defined for harmonics
  jsonDoc["timestamp"] = timestamp;

  mqtt_publish_json(topicBuf.c_str(), &jsonDoc);
}

void mqtt_publish_Leakage(String meterId, const PowerData& meterData) {
  LeakageModel leakageData;

  // TODO prepare actionable DC and AC leakage measurments, patterns and stats, and faults, and outages
  // TODO add adaptive publish rate as leakage grows from none to 
  // TODO see modbus register suite from IVY Metering RCD, RVD, differentiator for AC leakage is to include phase angle of leakage current vs phase 
  // leakage can be powerflow direction sensitive  and dependant
  long timestamp = meterData.timestamp_last_report;
  String topicBuf = "leakage"; //TODO + phaseId; and/OR + meterid;

  JsonDocument jsonDoc;
  leakageData.toJson(jsonDoc);
  jsonDoc["timestamp"] = timestamp;

  mqtt_publish_json(topicBuf.c_str(), &jsonDoc);
}


void mqtt_publish_json(const char* subtopic, const JsonDocument * payload) {
    String topicBuf;
    String jsonString;
    if (measureJson(*payload) >= 1024) {
      Serial.println("MQTT publish: payload too large");
      return;
    }
    serializeJson(*payload, jsonString);
    // It's annoying to have to set this limit, but maybe a static size is better for performance?
    char data[1024];
    jsonString.toCharArray(data, sizeof(data));
    topicBuf = topic_device;
    topicBuf.concat(subtopic);
    if (!mqttclient.publish(topicBuf.c_str(), data)) {
        Serial.println("MQTT publish: failed");
    }
#ifdef ENABLE_DEBUG_MQTT
    Serial.printf("topic: %s, data: %s\n", topicBuf.c_str(), data);
#endif
}

//pull apart a comma-sep colon-delim name:value string and publish the name:value pairs under 'subtopic'
void mqtt_publish_comma_sep_colon_delim(const char* subtopic, const char * data) {
    String topicBuf;
    char buf[256];
    Serial.printf("MQTT publish: size:%d chars", strlen(data));
    do {
      int pos = strcspn(data, ":");
      strncpy(buf, data, pos);
      buf[pos] = 0;
      String st(subtopic);
      topicBuf = topic_device;
      topicBuf.concat(st+"/");
      topicBuf.concat(buf);
      //topic_ptr[pos] = 0;
      data += pos;
      if (*data++ == 0) {
        break;
      }

      pos = strcspn(data, ",");
      strncpy(mqtt_data, data, pos);
      mqtt_data[pos] = 0;
      data += pos;

      if (!mqttclient.publish(topicBuf.c_str(), mqtt_data)) {
       Serial.println("MQTT publish: failed");
      }
#ifdef ENABLE_DEBUG_MQTT
      Serial.printf("topic: %s, data: %s\n", topicBuf.c_str(), mqtt_data);
#endif
    } while (*data++ != 0);
}

// Subscriber callback
//
// We're subscribed to the following topics:
// <top>/<device_id>/cmd
//
// 
void subscriber_callback(char* topic, uint8_t* payload, unsigned int length) {
  //sanity
  if (length > 254) {
    Serial.printf("MQTT CALLBACK: not handled: payload len overrun:%d\n", length);
    return;
  }
  if (strcmp(topic, topic_cmd.c_str()) == 0) {
    char payload_buf[length+1] = {0};
    strncpy(payload_buf, (char*)payload, length);
    payload_buf[length] = '\0'; //ensure null-termination
    Serial.printf("\n***MQTT CALLBACK: topic '%s', payload '%s'\n", topic, payload_buf);
    if (strstr(payload_buf, "report") == 0) {
      //trigger a data-model dump
      return;
    }
    if (strstr((char*)payload_buf, "meter") == 0) {
      //control the meter
      return;
    }
    if (strstr((char*)payload_buf, "bms") == 0) {
      //BMS command
      return;
    }
    if (strstr((char*)payload_buf, "inverter") == 0) {
      //inverter command
      return;
    }
    // add new commands here
  }
}

void setup_mqtt_client() {
  generateTopics();
  mqttclient.setCallback(subscriber_callback);
  if (!mqtt_connect()) {
    delay(250);
    if (!mqtt_connect()) {
      delay(500);
      if (!mqtt_connect()) {
        Serial.println("MQTT: FAILED TO CONNECT");
        return;
      }
    }
  }
  mqtt_interval_ts = now();
}

<<<<<<< HEAD
void loop_mqtt() {
=======
void loop_mqtt(PowerData last_reading) {  // TODO powerdata need have object instances per subtopic json document blobs 3Phase EMS, Harmonics, Leakage, 1 Phase meters
>>>>>>> 4da2c3ec

      bool mqtt_connected = mqttclient.connected();
      if (!mqtt_connected) {
        mqtt_connected = mqtt_connect();
      }
      //mqtt_publish(input);
      if (mqtt_connected) {  
      // TODO not all telemetry has to publish on same iteration, different rates of publish , including adaptive meaningful rate is a good thing


        //TODO publish 3 phase OPENAMI per meter/tenant energy totals per phase ;
<<<<<<< HEAD
      mqtt_publish_StreetPoleEMS("", readings[0]);
       Serial.println("Publishing ems");
       mqtt_publish_Leakage("", readings[0]);
       Serial.println("Publishing leakage");
          
        for(int i=0;i<MODBUS_NUM_METERS;i++) {
         
          mqtt_publish_Meter(String(i), readings[i]);  // TODO add modbus node number in the readings powerdata
          Serial.println("Publishing meter");
        // mqtt_publish_phase("", last_reading);
        // Serial.println("Publishing Phase stats!");
        // mqtt_publish_EMS("", last_reading);
        // Serial.println("Publishing EMS device stats!");
        /*char topicId[8];
        snprintf(topicId, sizeof(topicId), "%d", i);
        mqtt_publish_Meter(topicId, readings[i]);
        */
        }
=======
        mqtt_publish_StreetPoleEMS("", last_reading);
        Serial.println("Publishing actionable ems 3phase telemetry!");
        //mqtt_publish_Harmonics(HarmonicsData, last_reading.timestamp_last_report);
        //TODO Serial.println("Publishing actionable harmonics telemetry!");
        mqtt_publish_Leakage("", last_reading);
        Serial.println("Publishing actionable leakage telemetry!");
        mqtt_publish_Meter("meterid", last_reading);
        Serial.println("Publishing actionable meter/tenant telemetry!");

>>>>>>> 4da2c3ec
      } else {
        Serial.println("MQTT not connected!");
      }
      mqtt_interval_ts = millis();
    mqttclient.loop();
}

void mqtt_restart()
{
  if (mqttclient.connected()) {
    mqttclient.disconnect();
  }
}

boolean mqtt_connected()
{
  return mqttclient.connected();
}

void mqtt_publish_door_opened() {
  char buf[32] = {0};
  sprintf(buf,"%s/door", topic_device);
  mqttclient.publish(buf, "open", 0);
}

void mqtt_publish_door_closed() {
  char buf[32] = {0};
  sprintf(buf,"%s/door", topic_device);
  mqttclient.publish(buf, "closed", 0);
}<|MERGE_RESOLUTION|>--- conflicted
+++ resolved
@@ -119,11 +119,7 @@
 boolean mqtt_connect()
 {
   Serial.printf("MQTT Connecting...timeout in:%d\r\n", transportClient.getTimeout());
-<<<<<<< HEAD
-  // todo ENABLE_DEBUG_MQTT=1;
-=======
-  // allow for 1883 or 8883 encrypted telemetry and command and control
->>>>>>> 4da2c3ec
+  // todo ENABLE_DEBUG_MQTT=1;  // allow for 1883 or 8883 encrypted telemetry and command and control
   if (transportClient.connect(MQTT_SERVER, 1883) != 1) //8883 for TLS
   {
      Serial.println("MQTT connect timeout.");
@@ -167,11 +163,7 @@
   return (1);
 }
 
-<<<<<<< HEAD
-void mqtt_publish_StreetPoleEMS(String EMSId, const PowerData& meterData) {
-=======
 void mqtt_publish_StreetPoleEMS(String EMSId, const PowerData& meterData) {  // TODO pass EMSdata structured model
->>>>>>> 4da2c3ec
   SunSpecModel213 sunSpecData;
   // TODO publish Model 213 here
   // For now assume phase A. This can be extended to put the meter readings in the
@@ -356,11 +348,7 @@
   mqtt_interval_ts = now();
 }
 
-<<<<<<< HEAD
 void loop_mqtt() {
-=======
-void loop_mqtt(PowerData last_reading) {  // TODO powerdata need have object instances per subtopic json document blobs 3Phase EMS, Harmonics, Leakage, 1 Phase meters
->>>>>>> 4da2c3ec
 
       bool mqtt_connected = mqttclient.connected();
       if (!mqtt_connected) {
@@ -372,7 +360,6 @@
 
 
         //TODO publish 3 phase OPENAMI per meter/tenant energy totals per phase ;
-<<<<<<< HEAD
       mqtt_publish_StreetPoleEMS("", readings[0]);
        Serial.println("Publishing ems");
        mqtt_publish_Leakage("", readings[0]);
@@ -391,17 +378,6 @@
         mqtt_publish_Meter(topicId, readings[i]);
         */
         }
-=======
-        mqtt_publish_StreetPoleEMS("", last_reading);
-        Serial.println("Publishing actionable ems 3phase telemetry!");
-        //mqtt_publish_Harmonics(HarmonicsData, last_reading.timestamp_last_report);
-        //TODO Serial.println("Publishing actionable harmonics telemetry!");
-        mqtt_publish_Leakage("", last_reading);
-        Serial.println("Publishing actionable leakage telemetry!");
-        mqtt_publish_Meter("meterid", last_reading);
-        Serial.println("Publishing actionable meter/tenant telemetry!");
-
->>>>>>> 4da2c3ec
       } else {
         Serial.println("MQTT not connected!");
       }
