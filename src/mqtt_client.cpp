/*
   -------------------------------------------------------------------
   EmonESP Serial to Emoncms gateway
   -------------------------------------------------------------------
   Adaptation of Chris Howells OpenEVSE ESP Wifi
   by Trystan Lea, Glyn Hudson, OpenEnergyMonitor

   Modified to use with the CircuitSetup.us Split Phase Energy Meter by jdeglavina
   Modified to use with EMS Workshop by dmendonca

   All adaptation GNU General Public License as below.

   -------------------------------------------------------------------

   This file is part of OpenEnergyMonitor.org project.
   EmonESP is free software; you can redistribute it and/or modify
   it under the terms of the GNU General Public License as published by
   the Free Software Foundation; either version 3, or (at your option)
   any later version.
   EmonESP is distributed in the hope that it will be useful,
   but WITHOUT ANY WARRANTY; without even the implied warranty of
   MERCHANTABILITY or FITNESS FOR A PARTICULAR PURPOSE.  See the
   GNU General Public License for more details.
   You should have received a copy of the GNU General Public License
   along with EmonESP; see the file COPYING.  If not, write to the
   Free Software Foundation, Inc., 59 Temple Place - Suite 330,
   Boston, MA 02111-1307, USA.
*/

#include "mqtt_client.h"
#include <TimeLib.h>
#include <WiFiMulti.h>
#include <data_model.h>
#include <config.h>
<<<<<<< HEAD
#include <ArduinoJson.h>
#include <modbus_master.h>
#include <sunspec_model_213.h>
#include <leakage_model_ivy41a.h>
//#include "modbus_devices.h" // added by Kevin - future use
#include "data_model.h"
=======
#define ENABLE_DEBUG_MQTT = 1
>>>>>>> 17e1e0af

WiFiClient transportClient;                 // the network client for MQTT (also works with EthernetLarge)
PubSubClient mqttclient(transportClient);   // the MQTT client

unsigned long mqtt_interval_ts = 0;
static char mqtt_data[128] = "";
static int mqtt_connection_error_count = 0;
String topic_device;          // StreetPoleEMS globally unique device topic (publish/subscribe under here)
String topic_cmd;             // command topic (for 'southbound' commands)

// Function prototype for mqtt_publish_json
void mqtt_publish_json(const char* subtopic, const JsonDocument* payload);

void generateTopics() {
  //the top-level device topic string, eg: OPENAMI_<streetpoleEMSid>
  topic_device = MQTT_TOPIC;
  topic_device.concat("/");
  topic_device.concat(getDeviceID());
  topic_device.concat("/");

  //the command topic we subscribe to, eg: OPENAMI_ECAE3D98/cmd
  
  topic_cmd = topic_device;
  topic_cmd.concat("cmd");
}

// -------------------------------------------------------------------
// MQTT Connect
// Called only when MQTT server field is populated
// -------------------------------------------------------------------
boolean mqtt_connect()
{
  Serial.printf("MQTT Connecting...timeout in:%d\r\n", transportClient.getTimeout());
  // todo ENABLE_DEBUG_MQTT=1;
  if (transportClient.connect(MQTT_SERVER, 1883) != 1) //8883 for TLS
  {
     Serial.println("MQTT connect timeout.");
     // todo ENABLE_DEBUG_MQTT=0;
     return (0);
  }

  //transportClient.setTimeout(60);//(MQTT_TIMEOUT);
  mqttclient.setSocketTimeout(6);//MQTT_TIMEOUT);
  mqttclient.setBufferSize(MAX_DATA_LEN + 200);
  mqttclient.setKeepAlive(180);

  if (strcmp(MQTT_USER, "") == 0) {
    //allows for anonymous connection
    mqttclient.connect(getDeviceID()); // Attempt to connect
  } else {
    mqttclient.connect(getDeviceID(), MQTT_USER, MQTT_PW); // Attempt to connect
  }

  if (mqttclient.state() == 0) {
    Serial.printf("MQTT connected: %s\r\n", MQTT_SERVER);
    
    //subscribe to command topic
    if (!mqttclient.subscribe(topic_cmd.c_str())) {
      delay(250);
      if (!mqttclient.subscribe(topic_cmd.c_str())) {
        delay(500);
        if (!mqttclient.subscribe(topic_cmd.c_str())) {
          Serial.printf("MQTT: FAILED TO SUBSCRIBE TO COMMAND TOPIC: %s\r\n", topic_cmd.c_str());
          return false;
        }
      }
    }
    Serial.printf("MQTT: SUBSCRIBED TO COMMAND TOPIC: %s\r\n", topic_cmd.c_str());
    //  mqttclient.publish(getDeviceTopic().c_str(), "connected"); // Once connected, publish an announcement..
  } else {
    Serial.println("MQTT failed: ");
    Serial.println(mqttclient.state());
    return (0);
  }
  return (1);
}

void mqtt_publish_StreetPoleEMS(String meterId, const PowerData& meterData) {
  SunSpecModel213 sunSpecData;

  // For now assume phase A. This can be extended to put the meter readings in the
  // correct phase using configuration data about which meter is on which phase.
  sunSpecData.PhVphA = meterData.voltage;
  sunSpecData.AphA = meterData.current;
  sunSpecData.WphA = meterData.active_power * 1000;
  sunSpecData.TotWhImport = meterData.import_energy * 1000;
  sunSpecData.TotWhExport = meterData.export_energy * 1000;
  sunSpecData.Hz = meterData.frequency;
  sunSpecData.PFphA = meterData.power_factor;
  sunSpecData.VarphA = meterData.reactive_power * 1000;

  long timestamp = meterData.timestamp_last_report;
  String topicBuf = "subpanel_3Ph";

  JsonDocument jsonDoc;
  sunSpecData.toJson(jsonDoc);
  jsonDoc["timestamp"] = timestamp;

  mqtt_publish_json(topicBuf.c_str(), &jsonDoc);
}

void mqtt_publish_Meter(String meterId, const PowerData& meterData) {
  SunSpecModel213 sunSpecData;

  // For now assume phase A. This can be extended to put the meter readings in the
  // correct phase using configuration data about which meter is on which phase.
  sunSpecData.PhVphA = meterData.voltage;
  sunSpecData.AphA = meterData.current;
  sunSpecData.WphA = meterData.active_power * 1000;
  sunSpecData.TotWhImport = meterData.import_energy * 1000;
  sunSpecData.TotWhExport = meterData.export_energy * 1000;
  sunSpecData.Hz = meterData.frequency;
  sunSpecData.PFphA = meterData.power_factor;
  sunSpecData.VarphA = meterData.reactive_power * 1000;

  long timestamp = meterData.timestamp_last_report;
  String topicBuf = "meter_";
  topicBuf.concat(meterId);

  JsonDocument jsonDoc;
  sunSpecData.toJson(jsonDoc);
  jsonDoc["timestamp"] = timestamp;

  mqtt_publish_json(topicBuf.c_str(), &jsonDoc);
}

void mqtt_publish_Leakage(String meterId, const PowerData& meterData) {
  LeakageModel leakageData;

  // TODO prepare actionable DC and AC leakage measurments, patterns and stats, and faults, and outages
  // TODO add adaptive publish rate as leakage grows from none to 
  // TODO see modbus register suite from IVY Metering RCD, RVD, differentiator for AC leakage is to include phase angle of leakage current vs phase 
  // leakage can be powerflow direction sensitive  and dependant
  long timestamp = meterData.timestamp_last_report;
  String topicBuf = "leakage"; //TODO + phaseId; and/OR + meterid;

  JsonDocument jsonDoc;
  leakageData.toJson(jsonDoc);
  jsonDoc["timestamp"] = timestamp;

  mqtt_publish_json(topicBuf.c_str(), &jsonDoc);
}


void mqtt_publish_json(const char* subtopic, const JsonDocument * payload) {
    String topicBuf;
    String jsonString;
    if (measureJson(*payload) >= 1024) {
      Serial.println("MQTT publish: payload too large");
      return;
    }
    serializeJson(*payload, jsonString);
    // It's annoying to have to set this limit, but maybe a static size is better for performance?
    char data[1024];
    jsonString.toCharArray(data, sizeof(data));
    topicBuf = topic_device;
    topicBuf.concat(subtopic);
    if (!mqttclient.publish(topicBuf.c_str(), data)) {
        Serial.println("MQTT publish: failed");
    }
#ifdef ENABLE_DEBUG_MQTT
    Serial.printf("topic: %s, data: %s\n", topicBuf.c_str(), data);
#endif
}

//pull apart a comma-sep colon-delim name:value string and publish the name:value pairs under 'subtopic'
void mqtt_publish_comma_sep_colon_delim(const char* subtopic, const char * data) {
    String topicBuf;
    char buf[256];
    Serial.printf("MQTT publish: size:%d chars", strlen(data));
    do {
      int pos = strcspn(data, ":");
      strncpy(buf, data, pos);
      buf[pos] = 0;
      String st(subtopic);
      topicBuf = topic_device;
      topicBuf.concat(st+"/");
      topicBuf.concat(buf);
      //topic_ptr[pos] = 0;
      data += pos;
      if (*data++ == 0) {
        break;
      }

      pos = strcspn(data, ",");
      strncpy(mqtt_data, data, pos);
      mqtt_data[pos] = 0;
      data += pos;

      if (!mqttclient.publish(topicBuf.c_str(), mqtt_data)) {
       Serial.println("MQTT publish: failed");
      }
#ifdef ENABLE_DEBUG_MQTT
      Serial.printf("topic: %s, data: %s\n", topicBuf.c_str(), mqtt_data);
#endif
    } while (*data++ != 0);
}

// Subscriber callback
//
// We're subscribed to the following topics:
// <top>/<device_id>/cmd
//
// 
void subscriber_callback(char* topic, uint8_t* payload, unsigned int length) {
  //sanity
  if (length > 254) {
    Serial.printf("MQTT CALLBACK: not handled: payload len overrun:%d\n", length);
    return;
  }
  if (strcmp(topic, topic_cmd.c_str()) == 0) {
    char payload_buf[length+1] = {0};
    strncpy(payload_buf, (char*)payload, length);
    payload_buf[length] = '\0'; //ensure null-termination
    Serial.printf("\n***MQTT CALLBACK: topic '%s', payload '%s'\n", topic, payload_buf);
    if (strstr(payload_buf, "report") == 0) {
      //trigger a data-model dump
      return;
    }
    if (strstr((char*)payload_buf, "meter") == 0) {
      //control the meter
      return;
    }
    if (strstr((char*)payload_buf, "bms") == 0) {
      //BMS command
      return;
    }
    if (strstr((char*)payload_buf, "inverter") == 0) {
      //inverter command
      return;
    }
    // add new commands here
  }
}

void setup_mqtt_client() {
  generateTopics();
  mqttclient.setCallback(subscriber_callback);
  if (!mqtt_connect()) {
    delay(250);
    if (!mqtt_connect()) {
      delay(500);
      if (!mqtt_connect()) {
        Serial.println("MQTT: FAILED TO CONNECT");
        return;
      }
    }
  }
  mqtt_interval_ts = now();
}

void loop_mqtt(PowerData last_reading) {

      bool mqtt_connected = mqttclient.connected();
      if (!mqtt_connected) {
        mqtt_connected = mqtt_connect();
      }
      //mqtt_publish(input);
      if (mqtt_connected) {  
      // TODO not all telemetry has to publish on same iteration, different rates of publish , including adaptive meaningful rate is a good thing
       // TODO publish streetpoleEMS actionable telemetry
       // mqtt_publish_EMS("", last_reading);
       // Serial.println("Publishing EMS device stats!");
       // TODO publish per phase per streetpoleEMS actionable telemetry 
       // mqtt_publish_phase("", last_reading);
       // Serial.println("Publishing Phase stats!");

        //TODO publish 3 phase OPENAMI per meter/tenant energy totals per phase ;
        mqtt_publish_StreetPoleEMS("", last_reading);
        Serial.println("Publishing ems!");
        mqtt_publish_Leakage("", last_reading);
        Serial.println("Publishing leakage!");
        mqtt_publish_Meter("1", last_reading);
        Serial.println("Publishing meter!");
       // mqtt_publish_phase("", last_reading);
       // Serial.println("Publishing Phase stats!");
       // mqtt_publish_EMS("", last_reading);
       // Serial.println("Publishing EMS device stats!");
      } else {
        Serial.println("MQTT not connected!");
      }
      mqtt_interval_ts = millis();
    mqttclient.loop();
}

void mqtt_restart()
{
  if (mqttclient.connected()) {
    mqttclient.disconnect();
  }
}

boolean mqtt_connected()
{
  return mqttclient.connected();
}

void mqtt_publish_door_opened() {
  char buf[32] = {0};
  sprintf(buf,"%s/door", topic_device);
  mqttclient.publish(buf, "open", 0);
}

void mqtt_publish_door_closed() {
  char buf[32] = {0};
  sprintf(buf,"%s/door", topic_device);
  mqttclient.publish(buf, "closed", 0);
}<|MERGE_RESOLUTION|>--- conflicted
+++ resolved
@@ -32,16 +32,13 @@
 #include <WiFiMulti.h>
 #include <data_model.h>
 #include <config.h>
-<<<<<<< HEAD
 #include <ArduinoJson.h>
 #include <modbus_master.h>
 #include <sunspec_model_213.h>
 #include <leakage_model_ivy41a.h>
 //#include "modbus_devices.h" // added by Kevin - future use
 #include "data_model.h"
-=======
 #define ENABLE_DEBUG_MQTT = 1
->>>>>>> 17e1e0af
 
 WiFiClient transportClient;                 // the network client for MQTT (also works with EthernetLarge)
 PubSubClient mqttclient(transportClient);   // the MQTT client
