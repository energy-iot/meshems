#include <modbus_dds238.h>
#include <TimeLib.h>
#include <data_model.h>

#define PAUSE_ON_RAMP_LEVELS 30000

Modbus_DDS238::Modbus_DDS238() {
}

uint8_t Modbus_DDS238::get_modbus_address() {
    return modbus_address;
}

void Modbus_DDS238::set_modbus_address(uint8_t addr) {
    modbus_address = addr;
}

// Function to read a Modbus value and throw an exception if it fails
float Modbus_DDS238::read_modbus_value(uint16_t registerAddress) {
    uint8_t result = readHoldingRegisters(registerAddress, 1);
    if (result != ku8MBSuccess) {
        Serial.printf("MODBUS DDS238: Error reading register %d\n", registerAddress);
        // TODO print out DDS238 modbus node num and esp32 expected pinout pin.h
        throw std::runtime_error("Modbus read error");
    }
    return getResponseBuffer(0);
}

float Modbus_DDS238::read_modbus_extended_value(uint16_t registerAddress) {
    uint8_t result = readHoldingRegisters(registerAddress, 2);
    if (result != ku8MBSuccess) {
        Serial.printf("MODBUS DDS238: Error reading register %d\n", registerAddress);
        throw std::runtime_error("Modbus read error");
    }
    return (float)(getResponseBuffer(0) << 16 + getResponseBuffer(1));
}

<<<<<<< HEAD
PowerData Modbus_DDS238::poll() {
=======
uint8_t Modbus_DDS238::poll() {
    uint8_t success = ku8MBSuccess;
>>>>>>> 17e1e0af
    // Create a PowerData struct and populate it by making getResponseBuffer() calls
    PowerData last_reading;
    try {
        last_reading.total_energy = read_modbus_extended_value(rTOTAL_ENERGY)/100;
        last_reading.export_energy = read_modbus_extended_value(rEXPORT_ENERGY_LOW)/100;
        last_reading.import_energy = read_modbus_extended_value(rIMPORT_ENERGY_LOW)/100;
        last_reading.voltage = read_modbus_value(rVOLTAGE)/10;
        last_reading.current = read_modbus_value(rCURRENT)/100;
        last_reading.active_power = read_modbus_value(rACTIVE_POWER)/10;
        last_reading.reactive_power = read_modbus_value(rREACTIVE_POWER)/10;
        last_reading.power_factor = read_modbus_value(rPOWER_FACTOR)/1000;
        last_reading.frequency = read_modbus_value(rFREQUENCY)/100;
        last_reading.timestamp_last_report = now();
        last_reading.metadata = read_modbus_value(rMETADATA);

        Serial.printf("MODBUS DDS238: Total Energy: %.2f kWh\n", last_reading.total_energy);
        Serial.printf("MODBUS DDS238: Export Energy: %.2f kWh\n", last_reading.export_energy);
        Serial.printf("MODBUS DDS238: Import Energy: %.2f kWh\n", last_reading.import_energy);
        Serial.printf("MODBUS DDS238: Voltage: %.1f V\n", last_reading.voltage);
        Serial.printf("MODBUS DDS238: Current: %.2f A\n", last_reading.current);
        Serial.printf("MODBUS DDS238: Active Power: %.1f W\n", last_reading.active_power);
        Serial.printf("MODBUS DDS238: Reactive Power: %.1f VAr\n", last_reading.reactive_power);
        Serial.printf("MODBUS DDS238: Power Factor: %.3f\n", last_reading.power_factor);
        Serial.printf("MODBUS DDS238: Frequency: %.1f Hz\n", last_reading.frequency);
        Serial.printf("MODBUS DDS238: Metadata: %d\n", last_reading.metadata);
    } catch (std::runtime_error& e) {
        Serial.println("MODBUS DDS238: Error reading registers");
        success = ku8MBResponseTimedOut;
    }
<<<<<<< HEAD
    return last_reading;
=======
    return success;
>>>>>>> 17e1e0af
}

 float Modbus_DDS238::getTotalEnergy() {
    return last_reading.total_energy;
 }

float Modbus_DDS238::getExportEnergy() {
    return last_reading.export_energy;
}
float Modbus_DDS238::getImportEnergy() {
    return last_reading.import_energy;
}

float Modbus_DDS238::getVoltage() {
    return last_reading.voltage;
}

float Modbus_DDS238::getCurrent() {
    return last_reading.current;
}

float Modbus_DDS238::getActivePower() {
    return last_reading.active_power;
}

float Modbus_DDS238::getPowerFactor() {
    return last_reading.power_factor;
}

float Modbus_DDS238::getFrequency() {
    return last_reading.frequency;
}<|MERGE_RESOLUTION|>--- conflicted
+++ resolved
@@ -35,12 +35,8 @@
     return (float)(getResponseBuffer(0) << 16 + getResponseBuffer(1));
 }
 
-<<<<<<< HEAD
-PowerData Modbus_DDS238::poll() {
-=======
 uint8_t Modbus_DDS238::poll() {
     uint8_t success = ku8MBSuccess;
->>>>>>> 17e1e0af
     // Create a PowerData struct and populate it by making getResponseBuffer() calls
     PowerData last_reading;
     try {
@@ -70,11 +66,7 @@
         Serial.println("MODBUS DDS238: Error reading registers");
         success = ku8MBResponseTimedOut;
     }
-<<<<<<< HEAD
-    return last_reading;
-=======
     return success;
->>>>>>> 17e1e0af
 }
 
  float Modbus_DDS238::getTotalEnergy() {
