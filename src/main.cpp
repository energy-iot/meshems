--- conflicted
+++ resolved
@@ -166,14 +166,9 @@
 
     setup_buttons();
     _console.addLine(" EMS In-service Ready!");
-<<<<<<< HEAD
     _console.addLine("  CHECK MQTT @");
     _console.addLine("  public.cloud.shiftr.io"); //TODO grab the setup strings from the config file
     _console.addLine("  filter OPENAMI/#");       //TODO grab the setup strings from the config file
-=======
-    _console.addLine("  Check MQTT @");
-    _console.addLine("  public.cloud.shiftr.io");
-    _console.addLine("  filter EMS/#");
     
     // Display IP address for the web interface
     if (wifi_client_connected()) {
@@ -185,7 +180,6 @@
         Serial.println("WiFi not connected - web interface unavailable");
     }
     
->>>>>>> 17e1e0af
     _console.addLine("  Push a button?");
 
     // Initialize web server for displaying data on laptop
@@ -208,7 +202,6 @@
 unsigned long lastMillis = 0;
 
 void loop() {
-<<<<<<< HEAD
    loop_buttons();
    
    if (millis() - lastMillis > 1000) {
@@ -216,17 +209,10 @@
         lastMillis = millis();
         loop_mqtt(last_reading);
    }
-=======
     loop_buttons();
-    loop_modbus_master();
->>>>>>> 17e1e0af
     loop_modbus_client();
     loop_buttons(); 
     loop_display();
     loop_can();
-<<<<<<< HEAD
-=======
-    loop_mqtt();
     // No need to call loop_webserver() with AsyncWebServer
->>>>>>> 17e1e0af
 }