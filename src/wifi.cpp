--- conflicted
+++ resolved
@@ -2,18 +2,11 @@
 #include <WiFiMulti.h>
 #include <wifi.h>
 
-<<<<<<< HEAD
 //#define WIFI_SSID "E@rthday2025"
 //#define WIFI_PW "EMSWorkshop"
 #define WIFI_SSID "Starlink"
 #define WIFI_PW "tikka2013"
 int CONNECT_ATTEMPTS = 6;
-=======
-#define WIFI_SSID "EMSLab"
-#define WIFI_PW "E@rthday2025"
-
-int CONNECT_ATTEMPTS = 3;
->>>>>>> 17e1e0af
 WiFiMulti wifiMulti;
 
 bool wifi_client_connected() {
