#include <config.h>
#include <Arduino.h>
<<<<<<< HEAD
// moved to 
//String mqtt_server("test.mosquitto.org"); //("public.cloud.shiftr.io"); //note: shiftr requires user:public pw:public
//String mqtt_user;                         //("public");
//String mqtt_pass;                         //("public");
=======

// moved to config.h
String mqtt_server("test.mosquitto.org"); //("public.cloud.shiftr.io"); //note: shiftr requires user:public pw:public
String mqtt_user;                         //("public");
String mqtt_pass;                         //("public");
>>>>>>> 17e1e0af

char device_id[MAX_DEVICE_ID_CHARS] = {0};

void generatefullDeviceID() {// includes OUI vendorid of the ethernet MAC inside the ESP32S2 -prefer to not use  full MACid
  uint32_t low = ESP.getEfuseMac() & 0xFFFFFFFF;
  uint32_t high = (ESP.getEfuseMac() >> 32) & 0xFFFFFFFF;
  //uint64_t fullMAC = word(low, high);
  sprintf(device_id, "%s%X%X", DEVICE_ID_PREFIX, high, low);
}

void generateDeviceID() {
  uint8_t mac[6];
  esp_read_mac(mac, ESP_MAC_WIFI_STA);
  //Serial.printf("MAC: %02X:%02X:%02X:%02X:%02X:%02X\n", mac[0], mac[1], mac[2], mac[3], mac[4], mac[5]);
  sprintf(device_id, "%s%02X%02X%02X", DEVICE_ID_PREFIX, mac[3], mac[4], mac[5]);
}

const char* getDeviceID() {
  return (const char*)device_id;
}<|MERGE_RESOLUTION|>--- conflicted
+++ resolved
@@ -1,17 +1,5 @@
 #include <config.h>
 #include <Arduino.h>
-<<<<<<< HEAD
-// moved to 
-//String mqtt_server("test.mosquitto.org"); //("public.cloud.shiftr.io"); //note: shiftr requires user:public pw:public
-//String mqtt_user;                         //("public");
-//String mqtt_pass;                         //("public");
-=======
-
-// moved to config.h
-String mqtt_server("test.mosquitto.org"); //("public.cloud.shiftr.io"); //note: shiftr requires user:public pw:public
-String mqtt_user;                         //("public");
-String mqtt_pass;                         //("public");
->>>>>>> 17e1e0af
 
 char device_id[MAX_DEVICE_ID_CHARS] = {0};
 
